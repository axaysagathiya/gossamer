// Copyright 2021 ChainSafe Systems (ON)
// SPDX-License-Identifier: LGPL-3.0-only

package genesis

import (
	"encoding/json"
	"math/big"
	"os"
	"path/filepath"
	"testing"

	"github.com/ChainSafe/gossamer/dot/types"
	"github.com/ChainSafe/gossamer/lib/common"
	"github.com/ChainSafe/gossamer/pkg/scale"
	"github.com/stretchr/testify/require"
)

func TestNewGenesisRawFromJSON(t *testing.T) {
	expected := &Genesis{
		Name: "gossamer",
		ID:   "gossamer",
		Bootnodes: []string{
			"/dns4/p2p.cc3-0.kusama.network/tcp/30100/p2p/QmeCit3Nif4VfNqrEJsdYHZGcKzRCnZvGxg6hha1iNj4mk",
			"/dns4/p2p.cc3-1.kusama.network/tcp/30100/p2p/QmchDJtEGiEWf7Ag58HNoTg9jSGzxkSZ23VgmF6xiLKKsZ",
		},
		TelemetryEndpoints: []interface{}{"wss://telemetry.polkadot.io/submit/", float64(1)},
		ProtocolID:         "/gossamer/test/0",
		Properties: map[string]interface{}{
			"ss58Format":    float64(0),
			"tokenDecimals": float64(10),
			"tokenSymbol":   "DOT",
		},
		ForkBlocks: []string{"fork1", "forkBlock2"},
		BadBlocks:  []string{"badBlock1", "badBlock2"},
		Genesis: Fields{
			Raw: map[string]map[string]string{
				"top": {"0x3a636f6465": "0x0102"},
			},
		},
	}

	// Grab json encoded bytes
	bz, err := json.Marshal(expected)
	if err != nil {
		t.Fatal(err)
	}
	// Write to temp file
	filename := filepath.Join(t.TempDir(), "genesis.json")
	err = os.WriteFile(filename, bz, os.ModePerm)
	require.NoError(t, err)

	genesis, err := NewGenesisFromJSONRaw(filename)
	if err != nil {
		t.Fatal(err)
	}

	require.Equal(t, expected, genesis)
}

//nolint:lll
func TestNewGenesisFromJSON(t *testing.T) {
	var expectedGenesis = &Genesis{}
	const zeroByte = "0x00"
	const oneByte = "0x01"

	expRaw := make(map[string]map[string]string)
	expRaw["top"] = make(map[string]string)
<<<<<<< HEAD
	expRaw["top"]["0x3a636f6465"] = "0xfoo"                                                                                                                                                                                                                                                                                                            // raw system code
	expRaw["top"]["0x3a6772616e6470615f617574686f726974696573"] = "0x010834602b88f60513f1c805d87ef52896934baf6a662bc37414dbdbf69356b1a6910000000000000000"                                                                                                                                                                                             // raw grandpa authorities
	expRaw["top"]["0x014f204c006a2837deb5551ba5211d6c5e0621c4869aa60c02be9adcc98a0d1d"] = "0x08d43593c715fdd31c61141abd04a99fd6822c8558854ccde39a5684e7a56da27d0100000000000000"                                                                                                                                                                       // raw babe authorities
	expRaw["top"]["0x26aa394eea5630e07c48ae0c9558cef7b99d880ec681799c0cf30e8886371da9de1e86a9a8c739864cf3cc5ec2bea59fd43593c715fdd31c61141abd04a99fd6822c8558854ccde39a5684e7a56da27d"] = "0x0000000000000000000000007aeb9049000000000000000000000000000000000000000000000000000000000000000000000000000000000000000000000000000000000000000000000000" // Balances
	expRaw["top"][common.BytesToHex(common.UpgradedToDualRefKey)] = "0x01"
=======
	expRaw["top"]["0x3a636f6465"] = "0xfoo"
	expRaw["top"]["0x3a6772616e6470615f617574686f726974696573"] = "0x010834602b88f60513f1c805d87ef52896934baf6a662bc37414dbdbf69356b1a6910000000000000000"                                                                                                                                                                                                     // raw grandpa authorities
	expRaw["top"]["0x1cb6f36e027abb2091cfb5110ab5087f5e0621c4869aa60c02be9adcc98a0d1d"] = "0x08d43593c715fdd31c61141abd04a99fd6822c8558854ccde39a5684e7a56da27d0100000000000000"                                                                                                                                                                               // raw babe authorities
	expRaw["top"]["0x26aa394eea5630e07c48ae0c9558cef7b99d880ec681799c0cf30e8886371da9de1e86a9a8c739864cf3cc5ec2bea59fd43593c715fdd31c61141abd04a99fd6822c8558854ccde39a5684e7a56da27d"] = "0x000000000000000000000000000000007aeb9049000000000000000000000000000000000000000000000000000000000000000000000000000000000000000000000000000000000000000000000000" // raw system account
	expRaw["top"][common.BytesToHex(common.UpgradedToDualRefKey)] = oneByte
>>>>>>> c76387da
	expRaw["top"]["0x426e15054d267946093858132eb537f1a47a9ff5cd5bf4d848a80a0b1a947dc3"] = "0x00000000000000000000000000000000"                                                                                                                 // Society
	expRaw["top"]["0x426e15054d267946093858132eb537f1ba7fb8745735dc3be2a2c61a72c39e78"] = "0x0101d43593c715fdd31c61141abd04a99fd6822c8558854ccde39a5684e7a56da27d8eaf04151687736326c9fea17e25fc5287613693c912909cb226aa4794f26a48"             // Society
	expRaw["top"]["0x426e15054d267946093858132eb537f1d0b4a3f7631f0c0e761898fe198211de"] = "0xe7030000"                                                                                                                                         // Society
	expRaw["top"]["0x7bbd1b4c54319a153cc9fdbd5792e707138e71612491192d68deab7e6f563fe1"] = "0x02000000"                                                                                                                                         // Staking
	expRaw["top"]["0x7bbd1b4c54319a153cc9fdbd5792e7075579297f4dfb9609e7e4c2ebab9ce40a"] = "0x80be5ddb1579b72e84524fc29e78609e3caf42e85aa118ebfe0b0ad404b5bdd25f"                                                                               // Staking
	expRaw["top"]["0x7bbd1b4c54319a153cc9fdbd5792e707ac0a2cbf8e355f5ea6cb2de8727bfb0c"] = "0x54000000"                                                                                                                                         // Staking
	expRaw["top"]["0x7bbd1b4c54319a153cc9fdbd5792e707b49a2738eeb30896aacb8b3fb46471bd"] = "0x01000000"                                                                                                                                         // Staking
	expRaw["top"]["0x7bbd1b4c54319a153cc9fdbd5792e707c29a0310e1bb45d20cace77ccb62c97d"] = "0x00e1f505"                                                                                                                                         // Staking
	expRaw["top"]["0x7bbd1b4c54319a153cc9fdbd5792e707f7dad0317324aecae8744b87fc95f2f3"] = "0x00e1f505"                                                                                                                                         // Staking
	expRaw["top"]["0x7bbd1b4c54319a153cc9fdbd5792e707f7dad0317324aecae8744b87fc95f2f3"] = zeroByte                                                                                                                                             // Staking
	expRaw["top"]["0x3113eb570b4ee7c041d467c912beb8b54c014e6bf8b8c2c011e7290b85696bb3e535263148daaf49be5ddb1579b72e84524fc29e78609e3caf42e85aa118ebfe0b0ad404b5bdd25f"] = "0xbe5ddb1579b72e84524fc29e78609e3caf42e85aa118ebfe0b0ad404b5bdd25f" // Session
	expRaw["top"]["0x3113eb570b4ee7c041d467c912beb8b5726380404683fc89e8233450c8aa195066b8d48da86b869b6261626580d43593c715fdd31c61141abd04a99fd6822c8558854ccde39a5684e7a56da27d"] = "0x"                                                       // Session
	expRaw["top"]["0x3113eb570b4ee7c041d467c912beb8b5726380404683fc89e8233450c8aa1950c9b0c13125732d276175646980d43593c715fdd31c61141abd04a99fd6822c8558854ccde39a5684e7a56da27d"] = "0x"                                                       // Session
	expRaw["top"]["0x3113eb570b4ee7c041d467c912beb8b5726380404683fc89e8233450c8aa1950ed43a85541921049696d6f6e80d43593c715fdd31c61141abd04a99fd6822c8558854ccde39a5684e7a56da27d"] = "0x"                                                       // Session
	expRaw["top"]["0x3113eb570b4ee7c041d467c912beb8b5726380404683fc89e8233450c8aa1950f5537bdb2a1f626b6772616e8088dc3417d5058ec4b4503e0c12ea1a0a89be200fe98922423d4334014fa6b0ee"] = "0x"                                                       // Session
	expRaw["top"]["0x11f3ba2e1cdd6d62f2ff9b5589e7ff81ba7fb8745735dc3be2a2c61a72c39e78"] = zeroByte                                                                                                                                             // Instance1Collective
	expRaw["top"]["0x7bbd1b4c54319a153cc9fdbd5792e70728dccb559b95c40168a1b2696581b5a7"] = "0x00000000000000000000000000000000"                                                                                                                 // Staking.CanceledSlashPayout
	expRaw["top"]["0x8985776095addd4789fccbce8ca77b23ba7fb8745735dc3be2a2c61a72c39e78"] = "0x08d43593c715fdd31c61141abd04a99fd6822c8558854ccde39a5684e7a56da27d8eaf04151687736326c9fea17e25fc5287613693c912909cb226aa4794f26a48"               // Instance2Collective
	expRaw["top"]["0x492a52699edf49c972c21db794cfcf57ba7fb8745735dc3be2a2c61a72c39e78"] = zeroByte                                                                                                                                             // Instance1Membership
	expRaw["top"]["0x26aa394eea5630e07c48ae0c9558cef7c21aab032aaa6e946ca50ad39ab66603"] = oneByte
	// Contract
	expRaw["top"]["0x4342193e496fab7ec59d615ed0dc5530d2d505c0e6f76fd7ce0796ebe187401c"] = "0x010000000001040000000002000000010000800000001000000000100000000100002000000000000800150600004c6b02004c8103009e1800000b1d0000160d0000651800006d2b00008a000000f5700100fdf602008e070000440600006e070000030600004f180000b528000091070000b60da70827080000590800006a0a0000ef070000560800004a0800008e080000f509000061090000dd090000a10a00009c090000e409000091090000650900001e0a0000120a0000ae09000099090000060a00006b2000000b1d000051200000221d000094090000ad090000b6090000160a0000660a0000fd090000260a0000440a0000d41a2a0000000000a0c729000000000092122900000000001ab5580000000000ba1c290000000000e000290000000000b0ef280000000000ee325c0000000000dec1280000000000ca07290000000000c07d4e00000000009c77140000000000303a7200000000000b01000000000000f0ab450000000000ff0200000000000060a21c270000000030078d31000000002635af09000000000ae164000000000038b18e0000000000b6b1cc0700000000890900000000000040036c00000000008ad6e21100000000de020000000000006e67cc080000000078f6110200000000e605000000000000acb1b50a00000000b24419090000000092579f08000000004702000000000000240300000000000016eaeb220000000055020000000000003503000000000000db0a000000000000f4802600000000006a100000000000006a9a280000000000220d0000000000004e9c2400000000001c0600000000000026832400000000001b06000000000000"
	expectedGenesis.Genesis = Fields{
		Raw: expRaw,
	}

	// create human readable test genesis
	testGenesis := &Genesis{}
	hrData := new(Runtime)
	hrData.System = &System{Code: "0xfoo"} // system code entry
	BabeAuth1 := types.AuthorityAsAddress{Address: "5GrwvaEF5zXb26Fz9rcQpDWS57CtERHpNehXCPcNoHGKutQY", Weight: 1}
	hrData.Babe = &babe{Authorities: []types.AuthorityAsAddress{BabeAuth1}} // babe authority data
	GrandpaAuth1 := types.AuthorityAsAddress{Address: "5DFNv4Txc4b88qHqQ6GG4D646QcT4fN3jjS2G3r1PyZkfDut", Weight: 0}
	hrData.Grandpa = &grandpa{Authorities: []types.AuthorityAsAddress{GrandpaAuth1}} // grandpa authority data
	balConf1 := balancesFields{"5GrwvaEF5zXb26Fz9rcQpDWS57CtERHpNehXCPcNoHGKutQY", 1234234234}
	hrData.Balances = &balances{Balances: []balancesFields{balConf1}} // balances
	// Add test cases for new fields...

	zeroOfUint128 := scale.MustNewUint128(new(big.Int).SetUint64(0))

	hrData.Society = &society{
		Pot:        zeroOfUint128,
		MaxMembers: 999,
		Members: []string{
			"5GrwvaEF5zXb26Fz9rcQpDWS57CtERHpNehXCPcNoHGKutQY",
			"5FHneW46xGXgs5mUiveU4sbTyGBzmstUspZC92UhjJM694ty",
		}}

	hrData.Staking = &staking{
		HistoryDepth:          84,
		ValidatorCount:        2,
		MinimumValidatorCount: 1,
		ForceEra:              "NotForcing",
		SlashRewardFraction:   100000000,
		Invulnerables: []string{
			"5GNJqTPyNqANBkUVMN1LPPrxXnFouWXoe2wNSmmEoLctxiZY",
		},
		CanceledSlashPayout: zeroOfUint128,
	}

	hrData.Session = &session{
		NextKeys: []nextKey{
			{
				"5GNJqTPyNqANBkUVMN1LPPrxXnFouWXoe2wNSmmEoLctxiZY",
				"5GNJqTPyNqANBkUVMN1LPPrxXnFouWXoe2wNSmmEoLctxiZY",
				keyOwner{
					Grandpa:            "5FA9nQDVg267DEd8m1ZypXLBnvN7SFxYwV7ndqSYGiN9TTpu",
					Babe:               "5GrwvaEF5zXb26Fz9rcQpDWS57CtERHpNehXCPcNoHGKutQY",
					ImOnline:           "5GrwvaEF5zXb26Fz9rcQpDWS57CtERHpNehXCPcNoHGKutQY",
					AuthorityDiscovery: "5GrwvaEF5zXb26Fz9rcQpDWS57CtERHpNehXCPcNoHGKutQY",
				},
			},
		},
	}

	hrData.Instance1Collective = &instance1Collective{
		Phantom: nil,
		Members: []interface{}{},
	}
	hrData.Instance2Collective = &instance2Collective{
		Phantom: nil,
		Members: []interface{}{
			"5GrwvaEF5zXb26Fz9rcQpDWS57CtERHpNehXCPcNoHGKutQY",
			"5FHneW46xGXgs5mUiveU4sbTyGBzmstUspZC92UhjJM694ty",
		},
	}

	hrData.Instance1Membership = &instance1Membership{
		Phantom: nil,
		Members: []interface{}{},
	}

	hrData.Contracts = &contracts{
		CurrentSchedule: currentSchedule{
			Version:       0,
			EnablePrintln: true,
			Limits: limits{
				EventTopics: 4,
				StackHeight: 512,
				Globals:     256,
				Parameters:  128,
				MemoryPages: 16,
				TableSize:   4096,
				BrTableSize: 256,
				SubjectLen:  32,
				CodeSize:    524288,
			},
			InstructionWeights: instructionWeights{
				I64Const:             1557,
				I64Load:              158540,
				I64Store:             229708,
				Select:               6302,
				If:                   7435,
				Br:                   3350,
				BrIf:                 6245,
				BrTable:              11117,
				BrTablePerEntry:      138,
				Call:                 94453,
				CallIndirect:         194301,
				CallIndirectPerParam: 1934,
				LocalGet:             1604,
				LocalSet:             1902,
				LocalTee:             1539,
				GlobalGet:            6223,
				GlobalSet:            10421,
				MemoryCurrent:        1937,
				MemoryGrow:           145165750,
				I64Clz:               2087,
				I64Ctz:               2137,
				I64Popcnt:            2666,
				I64Eqz:               2031,
				I64Extendsi32:        2134,
				I64Extendui32:        2122,
				I32Wrapi64:           2190,
				I64Eq:                2549,
				I64Ne:                2401,
				I64Lts:               2525,
				I64Ltu:               2721,
				I64Gts:               2460,
				I64Gtu:               2532,
				I64Les:               2449,
				I64Leu:               2405,
				I64Ges:               2590,
				I64Geu:               2578,
				I64Add:               2478,
				I64Sub:               2457,
				I64Mul:               2566,
				I64Divs:              8299,
				I64Divu:              7435,
				I64Rems:              8273,
				I64Remu:              7458,
				I64And:               2452,
				I64Or:                2477,
				I64Xor:               2486,
				I64Shl:               2582,
				I64Shrs:              2662,
				I64Shru:              2557,
				I64Rotl:              2598,
				I64Rotr:              2628,
			},
			HostFnWeights: hostFnWeights{
				Caller:                   2759380,
				Address:                  2738080,
				GasLeft:                  2691730,
				Balance:                  5813530,
				ValueTransferred:         2694330,
				MinimumBalance:           2687200,
				TombstoneDeposit:         2682800,
				RentAllowance:            6042350,
				BlockNumber:              2671070,
				Now:                      2688970,
				WeightToFee:              5144000,
				Gas:                      1341340,
				Input:                    7486000,
				InputPerByte:             267,
				Return:                   4566000,
				ReturnPerByte:            767,
				Terminate:                656188000,
				RestoreTo:                831326000,
				RestoreToPerDelta:        162477350,
				Random:                   6611210,
				DepositEvent:             9351480,
				DepositEventPerTopic:     130855350,
				DepositEventPerByte:      2441,
				SetRentAllowance:         7078720,
				SetStorage:               300078730,
				SetStoragePerByte:        734,
				ClearStorage:             147613550,
				GetStorage:               34731640,
				GetStoragePerByte:        1510,
				Transfer:                 179679660,
				Call:                     152650930,
				CallTransferSurcharge:    144660370,
				CallPerInputByte:         583,
				CallPerOutputByte:        804,
				Instantiate:              585886230,
				InstantiatePerInputByte:  597,
				InstantiatePerOutputByte: 821,
				InstantiatePerSaltByte:   2779,
				HashSha2256:              2523380,
				HashSha2256PerByte:       4202,
				HashKeccak256:            2660970,
				HashKeccak256PerByte:     3362,
				HashBlake2256:            2399310,
				HashBlake2256PerByte:     1564,
				HashBlake2128:            2392870,
				HashBlake2128PerByte:     1563,
			},
		},
	}

	testGenesis.Genesis = Fields{
		Runtime: hrData,
	}

	// Grab json encoded bytes
	bz, err := json.Marshal(testGenesis)
	require.NoError(t, err)

	// Write to temp file
	filename := filepath.Join(t.TempDir(), "genesis.json")
	err = os.WriteFile(filename, bz, os.ModePerm)
	require.NoError(t, err)

	// create genesis based on file just created, this will fill Raw field of genesis
	testGenesisProcessed, err := NewGenesisFromJSON(filename, 2)
	require.NoError(t, err)

	require.Equal(t, expectedGenesis.Genesis.Raw, testGenesisProcessed.Genesis.Raw)
}

func TestFormatKey(t *testing.T) {
	kv := &keyValue{
		key: []string{"babe", "Authorities"},
	}

	out, err := formatKey(kv)
	require.NoError(t, err)
	require.Equal(t, BABEAuthoritiesKeyHex, out)
}<|MERGE_RESOLUTION|>--- conflicted
+++ resolved
@@ -66,19 +66,11 @@
 
 	expRaw := make(map[string]map[string]string)
 	expRaw["top"] = make(map[string]string)
-<<<<<<< HEAD
 	expRaw["top"]["0x3a636f6465"] = "0xfoo"                                                                                                                                                                                                                                                                                                            // raw system code
 	expRaw["top"]["0x3a6772616e6470615f617574686f726974696573"] = "0x010834602b88f60513f1c805d87ef52896934baf6a662bc37414dbdbf69356b1a6910000000000000000"                                                                                                                                                                                             // raw grandpa authorities
 	expRaw["top"]["0x014f204c006a2837deb5551ba5211d6c5e0621c4869aa60c02be9adcc98a0d1d"] = "0x08d43593c715fdd31c61141abd04a99fd6822c8558854ccde39a5684e7a56da27d0100000000000000"                                                                                                                                                                       // raw babe authorities
 	expRaw["top"]["0x26aa394eea5630e07c48ae0c9558cef7b99d880ec681799c0cf30e8886371da9de1e86a9a8c739864cf3cc5ec2bea59fd43593c715fdd31c61141abd04a99fd6822c8558854ccde39a5684e7a56da27d"] = "0x0000000000000000000000007aeb9049000000000000000000000000000000000000000000000000000000000000000000000000000000000000000000000000000000000000000000000000" // Balances
-	expRaw["top"][common.BytesToHex(common.UpgradedToDualRefKey)] = "0x01"
-=======
-	expRaw["top"]["0x3a636f6465"] = "0xfoo"
-	expRaw["top"]["0x3a6772616e6470615f617574686f726974696573"] = "0x010834602b88f60513f1c805d87ef52896934baf6a662bc37414dbdbf69356b1a6910000000000000000"                                                                                                                                                                                                     // raw grandpa authorities
-	expRaw["top"]["0x1cb6f36e027abb2091cfb5110ab5087f5e0621c4869aa60c02be9adcc98a0d1d"] = "0x08d43593c715fdd31c61141abd04a99fd6822c8558854ccde39a5684e7a56da27d0100000000000000"                                                                                                                                                                               // raw babe authorities
-	expRaw["top"]["0x26aa394eea5630e07c48ae0c9558cef7b99d880ec681799c0cf30e8886371da9de1e86a9a8c739864cf3cc5ec2bea59fd43593c715fdd31c61141abd04a99fd6822c8558854ccde39a5684e7a56da27d"] = "0x000000000000000000000000000000007aeb9049000000000000000000000000000000000000000000000000000000000000000000000000000000000000000000000000000000000000000000000000" // raw system account
 	expRaw["top"][common.BytesToHex(common.UpgradedToDualRefKey)] = oneByte
->>>>>>> c76387da
 	expRaw["top"]["0x426e15054d267946093858132eb537f1a47a9ff5cd5bf4d848a80a0b1a947dc3"] = "0x00000000000000000000000000000000"                                                                                                                 // Society
 	expRaw["top"]["0x426e15054d267946093858132eb537f1ba7fb8745735dc3be2a2c61a72c39e78"] = "0x0101d43593c715fdd31c61141abd04a99fd6822c8558854ccde39a5684e7a56da27d8eaf04151687736326c9fea17e25fc5287613693c912909cb226aa4794f26a48"             // Society
 	expRaw["top"]["0x426e15054d267946093858132eb537f1d0b4a3f7631f0c0e761898fe198211de"] = "0xe7030000"                                                                                                                                         // Society
