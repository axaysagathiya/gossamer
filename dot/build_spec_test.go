--- conflicted
+++ resolved
@@ -167,21 +167,14 @@
 }
 
 func TestBuildFromGenesis(t *testing.T) {
-<<<<<<< HEAD
-	genesisFields := genesis.Fields{
-		Raw: map[string]map[string]string{},
-		Runtime: &genesis.Runtime{
-			System: &genesis.System{
-				Code: "mocktestcode",
-=======
 	rawGenesis := genesis.Genesis{
 		Name: "test",
 		Genesis: genesis.Fields{
-			Runtime: map[string]map[string]interface{}{
-				"System": {
-					"code": "mocktestcode",
-				},
->>>>>>> bbd4796f
+			Raw: map[string]map[string]string{},
+			Runtime: &genesis.Runtime{
+				System: &genesis.System{
+					Code: "mocktestcode",
+				},
 			},
 		},
 	}
