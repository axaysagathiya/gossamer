--- conflicted
+++ resolved
@@ -220,22 +220,12 @@
 
 	// don't need to lock here, since function is always called inside the func returned by
 	// `createNotificationsMessageHandler` which locks the map beforehand.
-<<<<<<< HEAD
 	data, ok := np.getHandshakeData(peer, true)
 	if ok {
 		data.handshake = hs
 		// TODO: since this is used only for rpc system_peers only,
 		// we can just set the inbound handshake and use that in Peers()
 		np.inboundHandshakeData.Store(peer, data)
-=======
-	data, ok := np.getHandshakeData(peer)
-	if !ok {
-		np.handshakeData.Store(peer, &handshakeData{
-			received:  true,
-			validated: true,
-		})
-		data, _ = np.getHandshakeData(peer)
->>>>>>> d53e2450
 	}
 
 	// if peer has higher best block than us, begin syncing
